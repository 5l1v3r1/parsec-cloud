--- conflicted
+++ resolved
@@ -20,11 +20,8 @@
 
 
 # TODO: Improve this (see https://github.com/python-trio/pytest-trio/issues/42)
-<<<<<<< HEAD
-=======
 
 
->>>>>>> 625f5a1c
 class TestCookedSocketHypothesis:
     @pytest.mark.slow
     @given(json_dict)
