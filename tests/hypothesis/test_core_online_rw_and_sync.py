import pytest
from copy import deepcopy
from hypothesis import strategies as st, note

from parsec.utils import to_jsonb64, from_jsonb64

from tests.common import connect_core, core_factory, backend_factory, run_app
from tests.hypothesis.common import rule, failure_reproducer, reproduce_rule


<<<<<<< HEAD
class FileOracle:
    def __init__(self):
=======
BLOCK_SIZE = 16
PLAYGROUND_SIZE = BLOCK_SIZE * 10


class FileOracle:
    def __init__(self, base_version=0):
>>>>>>> 625f5a1c
        self._buffer = bytearray()
        self._synced_buffer = bytearray()
        self.base_version = base_version
        self.need_flush = base_version == 0
        self.need_sync = base_version == 0

    def read(self, size, offset):
        return self._buffer[offset : size + offset]

    def write(self, offset, content):
        self._buffer[offset : len(content) + offset] = content
<<<<<<< HEAD
=======
        if content:
            self.need_flush = True
            self.need_sync = True

    def truncate(self, length):
        if length >= len(self._buffer):
            return
        self._buffer = self._buffer[:length]
        self.need_flush = True
        self.need_sync = True

    def flush(self):
        self.need_flush = False

    def sync(self):
        self._synced_buffer = self._buffer.copy()
        if self.need_sync:
            self.base_version += 1
        self.need_sync = False
        self.need_flush = False

    def reset_core(self):
        self._buffer = self._synced_buffer.copy()
        self.need_flush = False
        self.need_sync = False

    def restart_core(self):
        self.need_flush = False
>>>>>>> 625f5a1c


@pytest.mark.slow
@pytest.mark.trio
async def test_core_online_rw_and_sync(
    TrioDriverRuleBasedStateMachine,
    mocked_local_storage_connection,
    tcp_stream_spy,
    backend_addr,
    tmpdir,
    alice,
):
    class RestartCore(Exception):
        def __init__(self, reset_local_storage=False):
            self.reset_local_storage = reset_local_storage

    @failure_reproducer(
        """
import pytest
import os
from copy import deepcopy

from parsec.utils import to_jsonb64, from_jsonb64

from tests.common import connect_core, core_factory
from tests.hypothesis.test_core_online_rw_and_sync import FileOracle, BLOCK_SIZE

class RestartCore(Exception):
    pass

class ResetCore(Exception):
    pass

@pytest.mark.trio
async def test_reproduce(tmpdir, running_backend, backend_addr, alice, mocked_local_storage_connection):
    config = {{
        "base_settings_path": tmpdir.strpath,
        "backend_addr": backend_addr,
        "block_size": BLOCK_SIZE,
    }}
    bootstrapped = False
    file_oracle = FileOracle(base_version=1)
    to_run_rules = rule_selector()
    done = False
    need_boostrap_sync = True

    while not done:
        try:
            async with core_factory(**config) as core:
                await core.login(alice)
                if not bootstrapped:
                    await core.fs.file_create("/foo.txt")
                    bootstrapped = True
                if need_boostrap_sync:
                    need_boostrap_sync = False
                    await core.fs.sync("/")

                async with connect_core(core) as sock:
                    while True:
                        afunc = next(to_run_rules, None)
                        if not afunc:
                            done = True
                            break
                        await afunc(sock, file_oracle)

        except RestartCore:
            pass

        except ResetCore:
            mocked_local_storage_connection.reset()
            need_boostrap_sync = True

def rule_selector():
    {body}
"""
    )
    class CoreOnline(TrioDriverRuleBasedStateMachine):
        count = 0

        async def trio_runner(self, task_status):
            mocked_local_storage_connection.reset()
            type(self).count += 1
            backend_config = {"blockstore_postgresql": True}
            core_config = {
                "base_settings_path": tmpdir.mkdir("try-%s" % self.count).strpath,
                "backend_addr": backend_addr,
                "block_size": BLOCK_SIZE,
            }
            self.sys_cmd = lambda x: self.communicator.send(("sys", x))
            self.core_cmd = lambda x: self.communicator.send(("core", x))
            self.file_oracle = FileOracle(base_version=1)

            async def run_core(on_ready):
                async with core_factory(**core_config) as core:

                    await core.login(alice)
                    async with connect_core(core) as sock:

                        await on_ready(core)

                        while True:
                            target, msg = await self.communicator.trio_recv()
                            if target == "core":
                                await sock.send(msg)
                                rep = await sock.recv()
                                await self.communicator.trio_respond(rep)
                            elif msg == "restart_core!":
                                raise RestartCore()

                            elif msg == "reset_core!":
                                raise RestartCore(reset_local_storage=True)

            async def bootstrap_core(core):
                await core.fs.file_create("/foo.txt")
                await core.fs.sync("/")

                task_status.started()

            async def reset_core_done(core):
                # Core won't try to fetch the user manifest from backend when
                # starting (given a modified version can be present on disk,
                # or we could be offline).
                # If we reset local storage however, we want to force the core
                # to load the data from the backend.
                await core.fs.sync("/")
                await self.communicator.trio_respond(True)

            async def restart_core_done(core):
                await self.communicator.trio_respond(True)

            async with backend_factory(**backend_config) as backend:

                await backend.user.create(
                    author="<backend-fixture>",
                    user_id=alice.user_id,
                    broadcast_key=alice.user_pubkey.encode(),
                    devices=[(alice.device_name, alice.device_verifykey.encode())],
                )

                async with run_app(backend) as backend_connection_factory:

                    tcp_stream_spy.install_hook(backend_addr, backend_connection_factory)
                    try:

                        on_ready = bootstrap_core
                        while True:
                            try:
                                await run_core(on_ready)
                            except RestartCore as exc:
                                if exc.reset_local_storage:
                                    on_ready = reset_core_done
                                    mocked_local_storage_connection.reset()
                                else:
                                    on_ready = restart_core_done

                    finally:
                        tcp_stream_spy.install_hook(backend_addr, None)

        @rule(
            size=st.integers(min_value=0, max_value=PLAYGROUND_SIZE),
            offset=st.integers(min_value=0, max_value=PLAYGROUND_SIZE),
        )
        @reproduce_rule(
            """
async def afunc(sock, file_oracle):
    await sock.send({{"cmd": "file_read", "path": "/foo.txt", "offset": {offset}, "size": {size}}})
    rep = await sock.recv()
    assert rep["status"] == "ok"
    expected_content = file_oracle.read({size}, {offset})
    assert from_jsonb64(rep["content"]) == expected_content
yield afunc
"""
        )
        def read(self, size, offset):
            rep = self.core_cmd(
                {"cmd": "file_read", "path": "/foo.txt", "offset": offset, "size": size}
            )
            note(rep)
            assert rep["status"] == "ok"
            expected_content = self.file_oracle.read(size, offset)
            assert from_jsonb64(rep["content"]) == expected_content

        @rule()
        @reproduce_rule(
            """
async def afunc(sock, file_oracle):
    await sock.send({{"cmd": "flush", "path": "/foo.txt"}})
    rep = await sock.recv()
    assert rep["status"] == "ok"
    file_oracle.flush()
yield afunc
"""
        )
        def flush(self):
            rep = self.core_cmd({"cmd": "flush", "path": "/foo.txt"})
            note(rep)
            assert rep["status"] == "ok"
            self.file_oracle.flush()

        @rule()
        @reproduce_rule(
            """
async def afunc(sock, file_oracle):
    await sock.send({{"cmd": "synchronize", "path": "/"}})
    rep = await sock.recv()
    assert rep["status"] == "ok"
    file_oracle.sync()
yield afunc
"""
        )
        def sync(self):
            rep = self.core_cmd({"cmd": "synchronize", "path": "/"})
            note(rep)
            assert rep["status"] == "ok"
            self.file_oracle.sync()

        @rule(
            offset=st.integers(min_value=0, max_value=PLAYGROUND_SIZE),
            content=st.binary(max_size=PLAYGROUND_SIZE),
        )
        @reproduce_rule(
            """
async def afunc(sock, file_oracle):
    b64content = to_jsonb64({content})
    await sock.send({{"cmd": "file_write", "path": "/foo.txt", "offset": {offset}, "content": b64content}})
    rep = await sock.recv()
    assert rep["status"] == "ok"
    file_oracle.write({offset}, {content})
yield afunc
"""
        )
        def write(self, offset, content):
            b64content = to_jsonb64(content)
            rep = self.core_cmd(
                {"cmd": "file_write", "path": "/foo.txt", "offset": offset, "content": b64content}
            )
            note(rep)
            assert rep["status"] == "ok"
            self.file_oracle.write(offset, content)

        @rule(length=st.integers(min_value=0, max_value=PLAYGROUND_SIZE))
        @reproduce_rule(
            """
async def afunc(sock, file_oracle):
    await sock.send({{"cmd": "file_truncate", "path": "/foo.txt", "length": {length}}})
    rep = await sock.recv()
    assert rep["status"] == "ok"
    file_oracle.truncate({length})
yield afunc
"""
        )
        def truncate(self, length):
            rep = self.core_cmd({"cmd": "file_truncate", "path": "/foo.txt", "length": length})
            note(rep)
            assert rep["status"] == "ok"
            self.file_oracle.truncate(length)

        @rule()
        @reproduce_rule(
            """
async def afunc(sock, file_oracle):
    await sock.send({{"cmd": "stat", "path": "/foo.txt"}})
    rep = await sock.recv()
    assert rep["status"] == "ok"
    assert rep["base_version"] == file_oracle.base_version
    assert not rep["is_placeholder"]
    assert rep["need_flush"] == file_oracle.need_flush
    assert rep["need_sync"] == file_oracle.need_sync
yield afunc
"""
        )
        def stat(self):
            rep = self.core_cmd({"cmd": "stat", "path": "/foo.txt"})
            note(rep)
            assert rep["status"] == "ok"
            assert rep["base_version"] == self.file_oracle.base_version
            assert not rep["is_placeholder"]
            assert rep["need_flush"] == self.file_oracle.need_flush
            assert rep["need_sync"] == self.file_oracle.need_sync

        @rule()
        @reproduce_rule(
            """
async def afunc(sock, file_oracle):
    file_oracle.restart_core()
    raise RestartCore()
yield afunc
"""
        )
        def restart_core(self):
            rep = self.sys_cmd("restart_core!")
            assert rep is True
            self.file_oracle.restart_core()

        @rule()
        @reproduce_rule(
            """
async def afunc(sock, file_oracle):
    file_oracle.reset_core()
    raise ResetCore()
yield afunc
"""
        )
        def reset_core(self):
            rep = self.sys_cmd("reset_core!")
            assert rep is True
            self.file_oracle.reset_core()

    await CoreOnline.run_test()<|MERGE_RESOLUTION|>--- conflicted
+++ resolved
@@ -8,17 +8,12 @@
 from tests.hypothesis.common import rule, failure_reproducer, reproduce_rule
 
 
-<<<<<<< HEAD
-class FileOracle:
-    def __init__(self):
-=======
 BLOCK_SIZE = 16
 PLAYGROUND_SIZE = BLOCK_SIZE * 10
 
 
 class FileOracle:
     def __init__(self, base_version=0):
->>>>>>> 625f5a1c
         self._buffer = bytearray()
         self._synced_buffer = bytearray()
         self.base_version = base_version
@@ -30,8 +25,6 @@
 
     def write(self, offset, content):
         self._buffer[offset : len(content) + offset] = content
-<<<<<<< HEAD
-=======
         if content:
             self.need_flush = True
             self.need_sync = True
@@ -60,7 +53,6 @@
 
     def restart_core(self):
         self.need_flush = False
->>>>>>> 625f5a1c
 
 
 @pytest.mark.slow
