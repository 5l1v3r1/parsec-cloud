--- conflicted
+++ resolved
@@ -71,8 +71,6 @@
     name = fields.String(required=True)
 
 
-<<<<<<< HEAD
-=======
 sharing_message_content_schema = SharingMessageContentSchema()
 
 
@@ -93,7 +91,6 @@
 generic_message_content_schema = GenericMessageContentSchema()
 
 
->>>>>>> 625f5a1c
 class Sharing(BaseAsyncComponent):
     def __init__(self, device, fs, backend_connection, backend_event_manager, signal_ns):
         super().__init__()
