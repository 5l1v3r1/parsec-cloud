--- conflicted
+++ resolved
@@ -493,14 +493,4 @@
                 result["children"][key] = rec(value)
             return result
 
-<<<<<<< HEAD
-        # Find the corresponding access
-        find_access(self.get_workspace_entry().name, self.get_workspace_entry().id)
-        if path_parts:
-            path = "/" + "/".join(path_parts)
-            return FsPath(path)
-        else:
-            raise FSEntryNotFound(id)
-=======
-        return rec(self.workspace_id)
->>>>>>> ab5ad70b
+        return rec(self.workspace_id)