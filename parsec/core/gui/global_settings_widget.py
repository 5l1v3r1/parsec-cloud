# Parsec Cloud (https://parsec.cloud) Copyright (c) AGPLv3 2019 Scille SAS

import platform

from PyQt5.QtCore import pyqtSignal
from PyQt5.QtWidgets import QWidget

from parsec.core.gui import lang
from parsec.core.gui.new_version import CheckNewVersion
from parsec.core.gui.ui.global_settings_widget import Ui_GlobalSettingsWidget


class GlobalSettingsWidget(QWidget, Ui_GlobalSettingsWidget):
    save_clicked = pyqtSignal()

    def __init__(self, core_config, jobs_ctx, event_bus, *args, **kwargs):
        super().__init__(*args, **kwargs)
        self.core_config = core_config
        self.event_bus = event_bus
        self.jobs_ctx = jobs_ctx
        self.setupUi(self)
        if platform.system() != "Windows":
            self.widget_version.hide()
        self.button_save.clicked.connect(self.save_clicked)
        self.check_box_tray.setChecked(self.core_config.gui_tray_enabled)
        current = None
        for lg, key in lang.LANGUAGES.items():
            self.combo_languages.addItem(lg, key)
            if key == self.core_config.gui_language:
                current = lg
        if current:
            self.combo_languages.setCurrentText(current)
        self.check_box_check_at_startup.setChecked(self.core_config.gui_check_version_at_startup)
        self.check_box_send_data.setChecked(self.core_config.telemetry_enabled)
        self.check_box_workspace_color.setChecked(self.core_config.gui_workspace_color)
<<<<<<< HEAD
        self.check_box_windows_left_panel.setChecked(self.core_config.gui_windows_left_panel)
=======
        self.check_box_multiple_instances.setChecked(self.core_config.gui_allow_multiple_instances)
>>>>>>> 9fa68511
        self.button_check_version.clicked.connect(self.check_version)

    def check_version(self):
        d = CheckNewVersion(self.jobs_ctx, self.event_bus, self.core_config, parent=self)
        d.exec_()

    def save(self):
        self.event_bus.send(
            "gui.config.changed",
            telemetry_enabled=self.check_box_send_data.isChecked(),
            gui_tray_enabled=self.check_box_tray.isChecked(),
            gui_language=self.combo_languages.currentData(),
            gui_check_version_at_startup=self.check_box_check_at_startup.isChecked(),
            gui_workspace_color=self.check_box_workspace_color.isChecked(),
<<<<<<< HEAD
            gui_windows_left_panel=self.check_box_windows_left_panel.isChecked(),
=======
            gui_allow_multiple_instances=self.check_box_multiple_instances.isChecked(),
>>>>>>> 9fa68511
        )<|MERGE_RESOLUTION|>--- conflicted
+++ resolved
@@ -33,11 +33,6 @@
         self.check_box_check_at_startup.setChecked(self.core_config.gui_check_version_at_startup)
         self.check_box_send_data.setChecked(self.core_config.telemetry_enabled)
         self.check_box_workspace_color.setChecked(self.core_config.gui_workspace_color)
-<<<<<<< HEAD
-        self.check_box_windows_left_panel.setChecked(self.core_config.gui_windows_left_panel)
-=======
-        self.check_box_multiple_instances.setChecked(self.core_config.gui_allow_multiple_instances)
->>>>>>> 9fa68511
         self.button_check_version.clicked.connect(self.check_version)
 
     def check_version(self):
@@ -52,9 +47,4 @@
             gui_language=self.combo_languages.currentData(),
             gui_check_version_at_startup=self.check_box_check_at_startup.isChecked(),
             gui_workspace_color=self.check_box_workspace_color.isChecked(),
-<<<<<<< HEAD
-            gui_windows_left_panel=self.check_box_windows_left_panel.isChecked(),
-=======
-            gui_allow_multiple_instances=self.check_box_multiple_instances.isChecked(),
->>>>>>> 9fa68511
         )