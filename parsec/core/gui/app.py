--- conflicted
+++ resolved
@@ -3,11 +3,8 @@
 import trio
 import signal
 from structlog import get_logger
-<<<<<<< HEAD
 from queue import Queue
-=======
 import os
->>>>>>> bc2076ab
 
 from PyQt5.QtCore import QTimer
 from PyQt5.QtGui import QFont
